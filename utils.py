import random
from gene import Gene
from chromosome import Chromosome
from math import pi, sqrt, asin, cos, sin, pow

def get_params():
    return 20, 200, 5000

def init_rand_seed():
    random.seed(119)

def calc_linear_distance(x1, y1, x2, y2):
    return sqrt((x2 - x1)**2 + (y2 - y1)**2)

def calc_spherical_distance(x1, y1, x2, y2):
    def rad(deg):
        return deg * pi / 180.0
    rad_x1 = rad(x1)
    rad_x2 = rad(x2)
    a = rad_x1 - rad_x2
    b = rad(y1) - rad(y2)
    s = 2 * asin(sqrt(pow(sin(a/2),2)+cos(rad_x1)*cos(rad_x2)*pow(sin(b/2),2)))
    s = s * 6378.137
    s = round( s * 10000 ) / 10000
    return s

def create_chromosomes_by_shuffling(num_of_chromosomes, candidates, name_template="{0}"):
    chromosomes = []
    s = set(city_ids)
    for x in range(num_of_chromosomes):
        genes = []
<<<<<<< HEAD
        random.shuffle(city_ids)
        for city_id in city_ids:
            g = Gene([city_id], elements=s, name='city %s'%str(x))
=======
        random.seed(x)
        random.shuffle(candidates)
        for item in candidates:
            g = Gene([item], elements=set(candidates), name=name_template.format(str(item)))
>>>>>>> d7baf45f
            genes.append(g)

        c = Chromosome(genes)
        chromosomes.append(c)

    return chromosomes

def custom_mutate(c1, prob):
    ori_candidates = range(c1.num_of_genes)
    for idx1 in ori_candidates:
        if random.random() < prob:
            candidates_remain = [x for x in ori_candidates if x != idx1]
            idx2 = random.sample(candidates_remain, 1)[0]
            c1.swap(idx1, idx2)

def custom_crossover(c1, c2, point):
    for i in range(c1.num_of_genes):
        if c1.dna[i] == c2.dna[point]:
            c1.swap(point, i)
            break

def plot_result(city_info, city_ids):
    import matplotlib.pyplot as plt
    x = []
    y = []
    for c_id in city_ids:
        x.append(city_info[c_id][0])
        y.append(city_info[c_id][1])
    x.append(x[0])
    y.append(y[0])

    plt.plot(x, y, 'ro-')
    plt.ylabel('y')
    plt.xlabel('x')
    plt.show()<|MERGE_RESOLUTION|>--- conflicted
+++ resolved
@@ -26,19 +26,12 @@
 
 def create_chromosomes_by_shuffling(num_of_chromosomes, candidates, name_template="{0}"):
     chromosomes = []
-    s = set(city_ids)
+    s = set(candidates)
     for x in range(num_of_chromosomes):
         genes = []
-<<<<<<< HEAD
-        random.shuffle(city_ids)
-        for city_id in city_ids:
-            g = Gene([city_id], elements=s, name='city %s'%str(x))
-=======
-        random.seed(x)
         random.shuffle(candidates)
         for item in candidates:
-            g = Gene([item], elements=set(candidates), name=name_template.format(str(item)))
->>>>>>> d7baf45f
+            g = Gene([item], elements=s, name=name_template.format(str(item)))
             genes.append(g)
 
         c = Chromosome(genes)
